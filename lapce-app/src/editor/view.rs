--- conflicted
+++ resolved
@@ -1849,14 +1849,8 @@
         .style(move |s| {
             s.absolute()
                 .size_pct(100.0, 100.0)
-<<<<<<< HEAD
                 .padding_left_px(padding_left)
                 .padding_right_px(padding_right)
-=======
-                .background(*config.get().get_color(LapceColor::EDITOR_BACKGROUND))
-                .padding_left(padding_left)
-                .padding_right(padding_right)
->>>>>>> 4ba0a9e5
         }),
     ))
     .style(|s| s.height_pct(100.0))
